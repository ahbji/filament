# Filament

[![Android Build Status](https://github.com/google/filament/workflows/Android/badge.svg)](https://github.com/google/filament/actions?query=workflow%3AAndroid)
[![iOS Build Status](https://github.com/google/filament/workflows/iOS/badge.svg)](https://github.com/google/filament/actions?query=workflow%3AiOS)
[![Linux Build Status](https://github.com/google/filament/workflows/Linux/badge.svg)](https://github.com/google/filament/actions?query=workflow%3ALinux)
[![macOS Build Status](https://github.com/google/filament/workflows/macOS/badge.svg)](https://github.com/google/filament/actions?query=workflow%3AmacOS)
[![Windows Build Status](https://github.com/google/filament/workflows/Windows/badge.svg)](https://github.com/google/filament/actions?query=workflow%3AWindows)
[![Web Build Status](https://github.com/google/filament/workflows/Web/badge.svg)](https://github.com/google/filament/actions?query=workflow%3AWeb)

Filament is a real-time physically based rendering engine for Android, iOS, Linux, macOS, Windows,
and WebGL. It is designed to be as small as possible and as efficient as possible on Android.

## Download

[Download Filament releases](https://github.com/google/filament/releases) to access stable builds.
Filament release archives contains host-side tools that are required to generate assets.

Make sure you always use tools from the same release as the runtime library. This is particularly
important for `matc` (material compiler).

If you'd rather build Filament yourself, please refer to our [build manual](BUILDING.md).

### Android

Android projects can simply declare Filament libraries as Maven dependencies:

```gradle
repositories {
    // ...
    mavenCentral()
}

dependencies {
<<<<<<< HEAD
    implementation 'com.google.android.filament:filament-android:1.9.21'
=======
    implementation 'com.google.android.filament:filament-android:1.9.22'
>>>>>>> b9dd62c7
}
```

Here are all the libraries available in the group `com.google.android.filament`:

[![filament-android](https://maven-badges.herokuapp.com/maven-central/com.google.android.filament/filament-android/badge.svg?subject=filament-android)](https://maven-badges.herokuapp.com/maven-central/com.google.android.filament/filament-android)  
The Filament rendering engine itself.

[![gltfio-android](https://maven-badges.herokuapp.com/maven-central/com.google.android.filament/gltfio-android/badge.svg?subject=gltfio-android)](https://maven-badges.herokuapp.com/maven-central/com.google.android.filament/gltfio-android)  
A glTF 2.0 loader for Filament, depends on `filament-android`  .

[![gltfio-android-lite](https://maven-badges.herokuapp.com/maven-central/com.google.android.filament/gltfio-android-lite/badge.svg?subject=gltfio-android-lite)](https://maven-badges.herokuapp.com/maven-central/com.google.android.filament/gltfio-android-lite)  
Trimmed version of `gltfio` that does not support some glTF features.

[![filament-utils-android](https://maven-badges.herokuapp.com/maven-central/com.google.android.filament/filament-utils-android/badge.svg?subject=filament-utils-android)](https://maven-badges.herokuapp.com/maven-central/com.google.android.filament/filament-utils-android)  
KTX loading, Kotlin math, and camera utilities, depends on `gltfio-android`.

[![filament-utils-android-lite](https://maven-badges.herokuapp.com/maven-central/com.google.android.filament/filament-utils-android-lite/badge.svg?subject=filament-utils-lite)](https://maven-badges.herokuapp.com/maven-central/com.google.android.filament/filament-utils-android-lite)  
Trimmed version of `filament-utils` that does not support some glTF features.

[![filamat-android](https://maven-badges.herokuapp.com/maven-central/com.google.android.filament/filamat-android/badge.svg?subject=filamat-android)](https://maven-badges.herokuapp.com/maven-central/com.google.android.filament/filamat-android)  
A runtime material builder/compiler. This library is large but contains a full shader compiler/validator/optimizer.

[![filamat-android-lite](https://maven-badges.herokuapp.com/maven-central/com.google.android.filament/filamat-android-lite/badge.svg?subject=filamat-android-lite)](https://maven-badges.herokuapp.com/maven-central/com.google.android.filament/filamat-android-lite)  
A much smaller alternative to `filamat-android` that can only generate OpenGL shaders. It does not provide validation or optimizations.

### iOS

iOS projects can use CocoaPods to install the latest release:

```
<<<<<<< HEAD
pod 'Filament', '~> 1.9.21'
=======
pod 'Filament', '~> 1.9.22'
>>>>>>> b9dd62c7
```

### Snapshots

If you prefer to live on the edge, you can download a continuous build by following the following
steps:

1. Find the [commit](https://github.com/google/filament/commits/main) you're interested in.
2. Click the green check mark under the commit message.
3. Click on the _Details_ link for the platform you're interested in.
4. On the top right, click on the _Artifacts_ dropdown and choose an artifact.

## Documentation

- [Filament](https://google.github.io/filament/Filament.html), an in-depth explanation of
  real-time physically based rendering, the graphics capabilities and implementation of Filament.
  This document explains the math and reasoning behind most of our decisions. This document is a
  good introduction to PBR for graphics programmers.
- [Materials](https://google.github.io/filament/Materials.html), the full reference
  documentation for our material system. This document explains our different material models, how
  to use the material compiler `matc` and how to write custom materials.
- [Material Properties](https://google.github.io/filament/Material%20Properties.pdf), a reference
  sheet for the standard material model.

## Examples

![Night scene](docs/images/samples/example_bistro1.jpg)
![Night scene](docs/images/samples/example_bistro2.jpg)
![Materials](docs/images/samples/example_materials1.jpg)
![Materials](docs/images/samples/example_materials2.jpg)
![Helmet](docs/images/samples/example_helmet.jpg)
![Screen-space refraction](docs/images/samples/example_ssr.jpg)


### Applications

Here are a few screenshots of applications that use Filament in production:

#### Google Maps AR Navigation

![Google Maps AR Navigation](docs/images/samples/app_gmm_ar_nav.jpg)

#### Google Search 3D/AR Viewer on Android

![Google Search 3D/AR Viewer on Android](docs/images/samples/app_google_3d_viewer.jpg)

## Features

### APIs

- Native C++ API for Android, iOS, Linux, macOS and Windows
- Java/JNI API for Android, Linux, macOS and Windows
- JavaScript API

### Backends

- OpenGL 4.1+ for Linux, macOS and Windows
- OpenGL ES 3.0+ for Android and iOS
- Metal for macOS and iOS
- Vulkan 1.0 for Android, Linux, macOS, and Windows
- WebGL 2.0 for all platforms

### Rendering

- Clustered forward renderer
- Cook-Torrance microfacet specular BRDF
- Lambertian diffuse BRDF
- HDR/linear lighting
- Metallic workflow
- Clear coat
- Anisotropic lighting
- Approximated translucent (subsurface) materials
- Cloth/fabric/sheen shading
- Normal mapping & ambient occlusion mapping
- Image-based lighting
- Physically-based camera (shutter speed, sensitivity and aperture)
- Physical light units
- Point lights, spot lights and directional light
- Spot and directional light shadows
- Cascaded shadows
- VSM or PCF shadows
- Contact shadows
- Screen-space ambient occlusion
- Screen-space refraction
- Global fog
- HDR bloom
- Depth of field bokeh
- Multiple tone mappers: ACES, filmic, etc.
- Color grading: white balance, channel mixer, shadows/mid-tones/highlights, ASC CDL,
  contrast, saturation, etc.
- TAA, FXAA, MSAA and specular anti-aliasing
- Dynamic resolution

### glTF 2.0

- Encodings
  - [x] Embeded
  - [x] Binary

- Primitive Types
  - [x] Points
  - [x] Lines
  - [ ] Line Loop
  - [ ] Line Strip
  - [x] Triangles
  - [ ] Triangle Strip
  - [ ] Triangle Fan

- Animation
  - [x] Transform animation
  - [x] Linear interpolation
  - [x] Morph animation
    - [x] Sparse accessor
  - [x] Skin animation
  - [x] Joint animation

- Extensions
  - [x] KHR_draco_mesh_compression
  - [x] KHR_lights_punctual
  - [x] KHR_materials_clearcoat
  - [x] KHR_materials_pbrSpecularGlossiness
  - [x] KHR_materials_sheen
  - [x] KHR_materials_transmission
  - [x] KHR_materials_unlit
  - [x] KHR_mesh_quantization
  - [x] KHR_texture_transform


## Rendering with Filament

### Native Linux, macOS and Windows

You must create an `Engine`, a `Renderer` and a `SwapChain`. The `SwapChain` is created from a
native window pointer (an `NSView` on macOS or a `HWND` on Windows for instance):

```c++
Engine* engine = Engine::create();
SwapChain* swapChain = engine->createSwapChain(nativeWindow);
Renderer* renderer = engine->createRenderer();
```

To render a frame you must then create a `View`, a `Scene` and a `Camera`:

```c++
Camera* camera = engine->createCamera(EntityManager::get().create());
View* view = engine->createView();
Scene* scene = engine->createScene();

view->setCamera(camera);
view->setScene(scene);
```

Renderables are added to the scene:

```c++
Entity renderable = EntityManager::get().create();
// build a quad
RenderableManager::Builder(1)
        .boundingBox({{ -1, -1, -1 }, { 1, 1, 1 }})
        .material(0, materialInstance)
        .geometry(0, RenderableManager::PrimitiveType::TRIANGLES, vertexBuffer, indexBuffer, 0, 6)
        .culling(false)
        .build(*engine, renderable);
scene->addEntity(renderable);
```

The material instance is obtained from a material, itself loaded from a binary blob generated
by `matc`:

```c++
Material* material = Material::Builder()
        .package((void*) BAKED_MATERIAL_PACKAGE, sizeof(BAKED_MATERIAL_PACKAGE))
        .build(*engine);
MaterialInstance* materialInstance = material->createInstance();
```

To learn more about materials and `matc`, please refer to the
[materials documentation](./docs/Materials.md.html).

To render, simply pass the `View` to the `Renderer`:

```c++
// beginFrame() returns false if we need to skip a frame
if (renderer->beginFrame(swapChain)) {
    // for each View
    renderer->render(view);
    renderer->endFrame();
}
```

For complete examples of Linux, macOS and Windows Filament applications, look at the source files
in the `samples/` directory. These samples are all based on `samples/app/` which contains the code
that creates a native window with SDL2 and initializes the Filament engine, renderer and views.

### Java on Linux, macOS and Windows

After building Filament, you can use `filament-java.jar` and its companion `filament-jni` native
library to use Filament in desktop Java applications.

You must always first initialize Filament by calling `Filament.init()`.

You can use Filament either with AWT or Swing, using respectively a `FilamentCanvas` or a
`FilamentPanel`.

Following the steps above (how to use Filament from native code), create an `Engine` and a
`Renderer`, but instead of calling `beginFrame` and `endFrame` on the renderer itself, call
these methods on `FilamentCanvas` or `FilamentPanel`.

### Android

See `android/samples` for examples of how to use Filament on Android.

You must always first initialize Filament by calling `Filament.init()`.

Rendering with Filament on Android is similar to rendering from native code (the APIs are largely
the same across languages). You can render into a `Surface` by passing a `Surface` to the
`createSwapChain` method. This allows you to render to a `SurfaceTexture`, a `TextureView` or
a `SurfaceView`. To make things easier we provide an Android specific API called `UiHelper` in the
package `com.google.android.filament.android`. All you need to do is set a render callback on the
helper and attach your `SurfaceView` or `TextureView` to it. You are still responsible for
creating the swap chain in the `onNativeWindowChanged()` callback.

### iOS

Filament is supported on iOS 11.0 and above. See `ios/samples` for examples of using Filament on
iOS.

Filament on iOS is largely the same as native rendering with C++. A `CAEAGLLayer` or `CAMetalLayer`
is passed to the `createSwapChain` method. Filament for iOS supports both Metal (preferred) and
OpenGL ES.

## Assets

To get started you can use the textures and environment maps found respectively in
`third_party/textures` and `third_party/environments`. These assets are under CC0 license. Please
refer to their respective `URL.txt` files to know more about the original authors.

## How to make contributions

Please read and follow the steps in [CONTRIBUTING.md](/CONTRIBUTING.md). Make sure you are
familiar with the [code style](/CODE_STYLE.md).

## Directory structure

This repository not only contains the core Filament engine, but also its supporting libraries
and tools.

- `android`:                  Android libraries and projects
  - `filamat-android`:        Filament material generation library (AAR) for Android
  - `filament-android`:       Filament library (AAR) for Android
  - `filament-utils-android`: Extra utilities (KTX loader, math types, etc.)
  - `gltfio-android`:         Filament glTF loading library (AAR) for Android
  - `samples`:                Android-specific Filament samples
- `art`:                      Source for various artworks (logos, PDF manuals, etc.)
- `assets`:                   3D assets to use with sample applications
- `build`:                    CMake build scripts
- `docs`:                     Documentation
  - `math`:                   Mathematica notebooks used to explore BRDFs, equations, etc.
- `filament`:                 Filament rendering engine (minimal dependencies)
- `ide`:                      Configuration files for IDEs (CLion, etc.)
- `ios`:                      Sample projects for iOS
- `java`:                     Java bindings for Filament libraries
- `libs`:                     Libraries
  - `bluegl`:                 OpenGL bindings for macOS, Linux and Windows
  - `bluevk`:                 Vulkan bindings for macOS, Linux, Windows and Android
  - `camutils`:               Camera manipulation utilities
  - `filabridge`:             Library shared by the Filament engine and host tools
  - `filaflat`:               Serialization/deserialization library used for materials
  - `filagui`:                Helper library for [Dear ImGui](https://github.com/ocornut/imgui)
  - `filamat`:                Material generation library
  - `filamentapp`:            SDL2 skeleton to build sample apps
  - `filameshio`:             Tiny filamesh parsing library (see also `tools/filamesh`)
  - `geometry`:               Mesh-related utilities
  - `gltfio`:                 Loader for glTF 2.0
  - `ibl`:                    IBL generation tools
  - `image`:                  Image filtering and simple transforms
  - `imageio`:                Image file reading / writing, only intended for internal use
  - `matdbg`:                 DebugServer for inspecting shaders at run-time (debug builds only)
  - `math`:                   Math library
  - `mathio`:                 Math types support for output streams
  - `utils`:                  Utility library (threads, memory, data structures, etc.)
- `samples`:                  Sample desktop applications
- `shaders`:                  Shaders used by `filamat` and `matc`
- `third_party`:              External libraries and assets
  - `environments`:           Environment maps under CC0 license that can be used with `cmgen`
  - `models`:                 Models under permissive licenses
  - `textures`:               Textures under CC0 license
- `tools`:                    Host tools
  - `cmgen`:                  Image-based lighting asset generator
  - `filamesh`:               Mesh converter
  - `glslminifier`:           Minifies GLSL source code
  - `matc`:                   Material compiler
  - `matinfo`                 Displays information about materials compiled with `matc`
  - `mipgen`                  Generates a series of miplevels from a source image
  - `normal-blending`:        Tool to blend normal maps
  - `resgen`                  Aggregates binary blobs into embeddable resources
  - `roughness-prefilter`:    Pre-filters a roughness map from a normal map to reduce aliasing
  - `specular-color`:         Computes the specular color of conductors based on spectral data
- `web`:                      JavaScript bindings, documentation, and samples

## License

Please see [LICENSE](/LICENSE).

## Disclaimer

This is not an officially supported Google product.<|MERGE_RESOLUTION|>--- conflicted
+++ resolved
@@ -31,11 +31,7 @@
 }
 
 dependencies {
-<<<<<<< HEAD
-    implementation 'com.google.android.filament:filament-android:1.9.21'
-=======
     implementation 'com.google.android.filament:filament-android:1.9.22'
->>>>>>> b9dd62c7
 }
 ```
 
@@ -67,11 +63,7 @@
 iOS projects can use CocoaPods to install the latest release:
 
 ```
-<<<<<<< HEAD
-pod 'Filament', '~> 1.9.21'
-=======
 pod 'Filament', '~> 1.9.22'
->>>>>>> b9dd62c7
 ```
 
 ### Snapshots
